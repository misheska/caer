--- conflicted
+++ resolved
@@ -162,13 +162,10 @@
 #ifdef ENABLE_FPGASPIKEGEN
     caerFpgaSpikeGenModule(17, spike);
 #endif
-<<<<<<< HEAD
-=======
 
 #ifdef ENABLE_RECURRENTNET
 	caerRecurrentNet(85, spike);
 #endif
->>>>>>> 2bbc7b46
 
 	// A simple visualizer exists to show what the output looks like.
 #ifdef ENABLE_VISUALIZER
