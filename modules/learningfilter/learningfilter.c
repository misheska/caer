--- conflicted
+++ resolved
@@ -16,14 +16,16 @@
 #include <stdlib.h>
 #include <signal.h>
 
+#ifdef _WIN32
+#include <Windows.h>
+#else
+#include <unistd.h>
+#endif
+
 struct LFilter_state {
 	caerInputDynapseState eventSourceModuleState;
 	sshsNode eventSourceConfigNode;
 	int eventSourceID;
-<<<<<<< HEAD
-	bool noSpikes;
-=======
->>>>>>> 969be286
 	int32_t colorscaleMax;
 	int32_t colorscaleMin;
 	int8_t reset;
@@ -85,8 +87,7 @@
 static int stimdisabled = 0;
 static int pattern_number = 4; //3 or 4
 
-<<<<<<< HEAD
-static int usb_packet_maximum_size = 1366; //1366 1365 1360 1350 1300 1200 1100 1000 100 85 OK; 8000 5000 3000 2000 1500 1400 1375 1370 1367
+static int usb_packet_maximum_size = 1024; //1366 1365 1360 1350 1300 1200 1100 1000 100 85 OK; 8000 5000 3000 2000 1500 1400 1375 1370 1367
 // case multi chip mapping
 static int bits_chipU0[DYNAPSE_MAX_USER_USB_PACKET_SIZE];
 static int bits_chipU1[DYNAPSE_MAX_USER_USB_PACKET_SIZE];
@@ -101,37 +102,22 @@
 static void caerLearningFilterRun(caerModuleData moduleData, size_t argsNumber, va_list args);
 static void caerLearningFilterConfig(caerModuleData moduleData);
 static void caerLearningFilterExit(caerModuleData moduleData);
-static void caerLearningFilterReset(caerModuleData moduleData, uint16_t resetCallSourceID);
-=======
-static bool caerLearningFilterInit(caerModuleData moduleData);
-static void caerLearningFilterRun(caerModuleData moduleData, size_t argsNumber, va_list args);
-static void caerLearningFilterConfig(caerModuleData moduleData);
-static void caerLearningFilterExit(caerModuleData moduleData);
 static void caerLearningFilterReset(caerModuleData moduleData, int resetCallSourceID);
->>>>>>> 969be286
+
 static void ModifyForwardSynapse(caerModuleData moduleData, int64_t preNeuronAddr, int64_t postNeuronAddr, double deltaWeight, caerFrameEventPacket *synapseplotfeature, caerFrameEventPacket *weightplotfeature);
 static void ModifyBackwardSynapse(caerModuleData moduleData, int64_t preNeuronAddr, int64_t postNeuronAddr, double deltaWeight, caerFrameEventPacket *weightplotfeature);
 static bool ResetNetwork(caerModuleData moduleData);
 static bool BuildSynapse(caerModuleData moduleData, uint32_t preNeuronAddr, uint32_t postNeuronAddr, uint32_t virtualNeuronAddr, int16_t synapseType, int8_t realOrVirtualSynapse, int8_t virtualNeuronAddrEnable);
-<<<<<<< HEAD
-static bool WriteCam(caerModuleData moduleData, uint32_t preNeuronAddr, uint32_t postNeuronAddr, uint32_t virtualNeuronAddr, uint32_t camId, int16_t synapseType, int8_t virtualNeuronAddrEnable, int8_t stdp);
-static bool WriteSram(caerModuleData moduleData, uint32_t preNeuronAddr, uint32_t postNeuronAddr, uint32_t virtualNeuronAddr, uint32_t sramId, int8_t virtualNeuronAddrEnable, int8_t stdp);
-=======
-static bool WriteCam(caerModuleData moduleData, uint32_t preNeuronAddr, uint32_t postNeuronAddr, uint32_t virtualNeuronAddr, uint32_t camId, int16_t synapseType, int8_t virtualNeuronAddrEnable);
+static bool WriteCam(caerModuleData moduleData, uint32_t preNeuronAddr, uint32_t postNeuronAddr, uint32_t virtualNeuronAddr, uint32_t camId, int16_t synapseType, int8_t virtualNeuronAddrEnable, int8_t stdp );
 static int GetWriteCamBits(caerModuleData moduleData, uint32_t preNeuronAddr, uint32_t postNeuronAddr, uint32_t virtualNeuronAddr,
 		uint32_t camId, int16_t synapseType, int8_t virtualNeuronAddrEnable);
 static int GetWriteCamChipId(uint32_t postNeuronAddr);
-static bool WriteSram(caerModuleData moduleData,  uint32_t preNeuronAddr, uint32_t postNeuronAddr, uint32_t virtualNeuronAddr, uint32_t sramId, int8_t virtualNeuronAddrEnable);
->>>>>>> 969be286
+static bool WriteSram(caerModuleData moduleData,  uint32_t preNeuronAddr, uint32_t postNeuronAddr, uint32_t virtualNeuronAddr, uint32_t sramId, int8_t virtualNeuronAddrEnable, int8_t stdp);
 static void Shuffle1DArray(int64_t *array, int64_t Range);
 static void GetRand1DArray(int64_t *array, int64_t Range, int64_t CamNumAvailable);
 static void GetRand1DBinaryArray(int64_t *binaryArray, int64_t Range, int64_t CamNumAvailable);
 static bool ResetBiases(caerModuleData moduleData);
-<<<<<<< HEAD
-static bool EnableStimuliGenL(caerModuleData moduleData, int32_t pattern);
-=======
 static bool EnableStimuliGenL(caerModuleData moduleData,  int32_t pattern);
->>>>>>> 969be286
 static bool DisableStimuliGenL(caerModuleData moduleData);
 static bool EnableStimuliGenPrimitiveCam(caerModuleData moduleData);
 static bool DisableStimuliGenPrimitiveCam(caerModuleData moduleData);
@@ -142,11 +128,7 @@
 static bool SetInputLayerCam(caerModuleData moduleData);
 static bool ClearAllCam(caerModuleData moduleData);
 static void setBiasBits(caerModuleData moduleData, uint32_t chipId, uint32_t coreId, const char *biasName_t,
-<<<<<<< HEAD
 		uint8_t coarseValue, uint16_t fineValue, const char *lowHigh, const char *npBias);
-=======
-		uint8_t coarseValue, int fineValue, const char *lowHigh, const char *npBias);
->>>>>>> 969be286
 static void SetTimer(void);
 static void SignalHandler(int m);
 static bool ConfigureChip(caerModuleData moduleData, int8_t chipId);
@@ -268,36 +250,18 @@
 static void caerLearningFilterRun(caerModuleData moduleData, size_t argsNumber, va_list args) {
 	UNUSED_ARGUMENT(argsNumber);
 
-<<<<<<< HEAD
-	// Interpret variable arguments (same as above in main function).
-=======
->>>>>>> 969be286
+
 	caerSpikeEventPacket spike = va_arg(args, caerSpikeEventPacket);
 	caerFrameEventPacket *weightplotfeature = va_arg(args, caerFrameEventPacket*);
 	caerFrameEventPacket *synapseplotfeature = va_arg(args, caerFrameEventPacket*);
 
 	LFilterState state = moduleData->moduleState;
 
-<<<<<<< HEAD
-	if(spike == NULL){
-		state->noSpikes = true;
-	}else{
-		state->noSpikes = false;
-	}
-	if(!state->noSpikes){
-		if(state->eventSourceID == NULL){
-			state->eventSourceID = caerEventPacketHeaderGetEventSource(&spike->packetHeader);// into state so that all functions can use it after init.
-		}
-	}
-
-//	uint32_t counterW;
-=======
 	// init
 	if(state->eventSourceID == NULL){
 		state->eventSourceID  = caerEventPacketHeaderGetEventSource(&spike->packetHeader);// into state so that all functions can use it after init.
 	}
 
->>>>>>> 969be286
 	uint32_t counterS;
 	COLOUR colS;
 	uint16_t sizeX = VISUALIZER_HEIGHT_FEATURE;
@@ -552,11 +516,7 @@
 										if (memory.camMap->buffer2d[post_neuron_address-MEMORY_NEURON_ADDR_OFFSET][camId] != 0) {
 											neuron_address = memory.camMapContentSource->buffer2d[post_neuron_address-MEMORY_NEURON_ADDR_OFFSET][camId];
 											if (neuron_address == preNeuronAddr) {
-<<<<<<< HEAD
 												WriteCam(moduleData, 0, post_neuron_address, 0, (uint32_t) camId, 0, 0, 1);
-=======
-												WriteCam(moduleData, 0, post_neuron_address, 0, (uint32_t) camId, 0, 0);
->>>>>>> 969be286
 												memory.camMap->buffer2d[post_neuron_address-MEMORY_NEURON_ADDR_OFFSET][camId] = 0;
 												memory.camSize->buffer2d[post_neuron_address-MEMORY_NEURON_ADDR_OFFSET][0] -= 1;
 												memory.connectionCamMap->buffer2d[post_neuron_address-MEMORY_NEURON_ADDR_OFFSET][preNeuronAddr-MEMORY_NEURON_ADDR_OFFSET] = 0;
@@ -675,11 +635,7 @@
 					synapseUpgrade = 1;
 					synapseType = EXCITATORY_SLOW_SYNAPSE_ID;
 					DisableStimuliGenPrimitiveCam(moduleData);
-<<<<<<< HEAD
 					WriteCam(moduleData, (uint32_t) preNeuronAddr, (uint32_t) postNeuronAddr, 0, camId, synapseType, 0, 1);
-=======
-					WriteCam(moduleData, (uint32_t) preNeuronAddr, (uint32_t) postNeuronAddr, 0, camId, synapseType, 0);
->>>>>>> 969be286
 					EnableStimuliGenPrimitiveCam(moduleData);
 					if ((postNeuronAddr & 0x3c00) >> 10 == 3 && (postNeuronAddr & 0x300) >> 8 == 3) {
 						if (new_weight > 10)
@@ -699,11 +655,7 @@
 					synapseUpgrade = 1;
 					synapseType = EXCITATORY_FAST_SYNAPSE_ID;
 					DisableStimuliGenPrimitiveCam(moduleData);
-<<<<<<< HEAD
 					WriteCam(moduleData, (uint32_t) preNeuronAddr, (uint32_t) postNeuronAddr, 0, camId, synapseType, 0, 1);
-=======
-					WriteCam(moduleData, (uint32_t) preNeuronAddr, (uint32_t) postNeuronAddr, 0, camId, synapseType, 0);
->>>>>>> 969be286
 					EnableStimuliGenPrimitiveCam(moduleData);
 					if ((postNeuronAddr & 0x3c00) >> 10 == 3 && (postNeuronAddr & 0x300) >> 8 == 3) {
 						if (new_weight > 10)
@@ -719,11 +671,7 @@
 					synapseUpgrade = 1;
 					synapseType = EXCITATORY_SLOW_SYNAPSE_ID;
 					DisableStimuliGenPrimitiveCam(moduleData);
-<<<<<<< HEAD
-					WriteCam(moduleData, (uint32_t) preNeuronAddr, (uint32_t) postNeuronAddr, 0, camId, synapseType, 0, 1);
-=======
-					WriteCam(moduleData,  (uint32_t) preNeuronAddr, (uint32_t) postNeuronAddr, 0, camId, synapseType, 0);
->>>>>>> 969be286
+					WriteCam(moduleData,  (uint32_t) preNeuronAddr, (uint32_t) postNeuronAddr, 0, camId, synapseType, 0, 1);
 					EnableStimuliGenPrimitiveCam(moduleData);
 					if ((postNeuronAddr & 0x3c00) >> 10 == 3 && (postNeuronAddr & 0x300) >> 8 == 3) {
 						if (new_weight > 10)
@@ -866,10 +814,7 @@
 	SetTimer();
 
 	ClearAllCam(moduleData); //only for 1st chip
-<<<<<<< HEAD
-=======
 //	SetInputLayerCam(moduleData, eventSourceID);
->>>>>>> 969be286
 
 	LFilterState state = moduleData->moduleState;
 	int8_t exType = state->resetExType; //initial synapse type fast or slow
@@ -1028,14 +973,11 @@
 	}
 
 	SetInputLayerCam(moduleData); //It's different thread, should be put in the end.
-<<<<<<< HEAD
 
 	ConfigureChip(moduleData, DYNAPSE_CONFIG_DYNAPSE_U0);
 	ConfigureChip(moduleData, DYNAPSE_CONFIG_DYNAPSE_U1);
 	ConfigureChip(moduleData, DYNAPSE_CONFIG_DYNAPSE_U2);
 	ConfigureChip(moduleData, DYNAPSE_CONFIG_DYNAPSE_U3);
-=======
->>>>>>> 969be286
 
 	return (true);
 }
@@ -1106,11 +1048,8 @@
 				}
 			}
 			if (sramAvailable == 1 && sramId != 0) { //sramId != 0 && sramId != 1 && sramId != 2 && sramId != 3
-<<<<<<< HEAD
 				WriteSram(moduleData, preNeuronAddr, postNeuronAddr, virtualNeuronAddr, sramId, virtualNeuronAddrEnable, 0);
-=======
-				WriteSram(moduleData, preNeuronAddr, postNeuronAddr, virtualNeuronAddr, sramId, virtualNeuronAddrEnable);
->>>>>>> 969be286
+
 				memory.sramMap->buffer2d[preNeuronAddr-MEMORY_NEURON_ADDR_OFFSET][sramId] = 1; //taken
 				chipCoreId = (int) (postNeuronAddr >> 8);
 				memory.sramMapContent->buffer2d[preNeuronAddr-MEMORY_NEURON_ADDR_OFFSET][sramId] = chipCoreId; //taken
@@ -1150,7 +1089,6 @@
 					}
 				}
 				if (output_disabled == 0) {
-<<<<<<< HEAD
 					WriteCam(moduleData, preNeuronAddr, postNeuronAddr, virtualNeuronAddr, camId, synapseType, virtualNeuronAddrEnable, 0);
 					memory.outputMap->buffer2d[preNeuronAddr-MEMORY_NEURON_ADDR_OFFSET][postNeuronAddr & 0xff] = 1;
 				}
@@ -1158,15 +1096,6 @@
 				WriteCam(moduleData, preNeuronAddr, postNeuronAddr, virtualNeuronAddr, camId, synapseType, virtualNeuronAddrEnable, 0);
 			}
 			WriteCam(moduleData, preNeuronAddr, postNeuronAddr, virtualNeuronAddr, camId, synapseType, virtualNeuronAddrEnable, 0);
-=======
-					WriteCam(moduleData, preNeuronAddr, postNeuronAddr, virtualNeuronAddr, camId, synapseType, virtualNeuronAddrEnable);
-					memory.outputMap->buffer2d[preNeuronAddr-MEMORY_NEURON_ADDR_OFFSET][postNeuronAddr & 0xff] = 1;
-				}
-			} else {
-				WriteCam(moduleData, preNeuronAddr, postNeuronAddr, virtualNeuronAddr, camId, synapseType, virtualNeuronAddrEnable);
-			}
-			WriteCam(moduleData, preNeuronAddr, postNeuronAddr, virtualNeuronAddr, camId, synapseType, virtualNeuronAddrEnable);
->>>>>>> 969be286
 			memory.camMap->buffer2d[postNeuronAddr-MEMORY_NEURON_ADDR_OFFSET][camId] = (int32_t) preNeuronAddr;
 			if (synapseType > 0) {
 				memory.camSize->buffer2d[postNeuronAddr-MEMORY_NEURON_ADDR_OFFSET][0] += 1;
@@ -1219,10 +1148,6 @@
 }
 
 //write neuron CAM when a synapse is built or modified
-<<<<<<< HEAD
-bool WriteCam(caerModuleData moduleData, uint32_t preNeuronAddr, uint32_t postNeuronAddr, uint32_t virtualNeuronAddr,
-		uint32_t camId, int16_t synapseType, int8_t virtualNeuronAddrEnable, int8_t stdp) {
-=======
 static int GetWriteCamBits(caerModuleData moduleData, uint32_t preNeuronAddr, uint32_t postNeuronAddr, uint32_t virtualNeuronAddr,
 		uint32_t camId, int16_t synapseType, int8_t virtualNeuronAddrEnable) {
 
@@ -1278,19 +1203,14 @@
 
 //write neuron CAM when a synapse is built or modified
 bool WriteCam(caerModuleData moduleData, uint32_t preNeuronAddr, uint32_t postNeuronAddr, uint32_t virtualNeuronAddr,
-		uint32_t camId, int16_t synapseType, int8_t virtualNeuronAddrEnable) {
->>>>>>> 969be286
+		uint32_t camId, int16_t synapseType, int8_t virtualNeuronAddrEnable, int8_t stdp) {
 
 	LFilterState state = moduleData->moduleState;
 
 	// --- start  usb handle / from spike event source id
-<<<<<<< HEAD
 	state->eventSourceModuleState = caerMainloopGetSourceState(U16T(state->eventSourceID));
 	state->eventSourceConfigNode = caerMainloopGetSourceNode(U16T(state->eventSourceID));
-=======
-	state->eventSourceModuleState = caerMainloopGetSourceState(state->eventSourceID);
-	state->eventSourceConfigNode = caerMainloopGetSourceNode(state->eventSourceID);
->>>>>>> 969be286
+
 	caerInputDynapseState stateSource = state->eventSourceModuleState;
 	// --- end usb handle
 
@@ -1373,22 +1293,14 @@
 
 //write neuron SRAM when a synapse is built
 bool WriteSram(caerModuleData moduleData, uint32_t preNeuronAddr, uint32_t postNeuronAddr, uint32_t virtualNeuronAddr,
-<<<<<<< HEAD
 		uint32_t sramId, int8_t virtualNeuronAddrEnable, int8_t stdp) {
-=======
-		uint32_t sramId, int8_t virtualNeuronAddrEnable) {
->>>>>>> 969be286
 //	caerDeviceHandle usb_handle = ((caerInputDynapseState) moduleData->moduleState)->deviceState; doesn't work
 	LFilterState state = moduleData->moduleState;
 
 	// --- start  usb handle / from spike event source id
-<<<<<<< HEAD
 	state->eventSourceModuleState = caerMainloopGetSourceState(U16T(state->eventSourceID));
 	state->eventSourceConfigNode = caerMainloopGetSourceNode(U16T(state->eventSourceID));
-=======
-	state->eventSourceModuleState = caerMainloopGetSourceState(state->eventSourceID);
-	state->eventSourceConfigNode = caerMainloopGetSourceNode(state->eventSourceID);
->>>>>>> 969be286
+
 	caerInputDynapseState stateSource = state->eventSourceModuleState;
 	// --- end usb handle
 
@@ -1474,7 +1386,9 @@
 }
 
 bool ClearAllCam(caerModuleData moduleData) {
-<<<<<<< HEAD
+
+	LFilterState state = moduleData->moduleState;
+
 	uint32_t neuronId, camId;
 	for (neuronId = 0; neuronId < 32 * 32; neuronId++) {
 		for (camId = 0; camId < 64; camId++) {
@@ -1484,10 +1398,8 @@
 			WriteCam(moduleData, 0, 4 << 10 | neuronId, 0, camId, 0, 0, 0);
 		}
 	}
-	return (true);
-=======
-	LFilterState state = moduleData->moduleState;
-
+
+	/*
 	// --- start USB handle / from spike event source id
 	state->eventSourceModuleState = caerMainloopGetSourceState(state->eventSourceID);
 	state->eventSourceConfigNode = caerMainloopGetSourceNode(state->eventSourceID);
@@ -1504,9 +1416,8 @@
 	caerDeviceConfigSet(stateSource->deviceState, DYNAPSE_CONFIG_CLEAR_CAM, 0, 0);
 
 	caerDeviceConfigSet(stateSource->deviceState, DYNAPSE_CONFIG_CHIP,DYNAPSE_CONFIG_CHIP_ID, DYNAPSE_CONFIG_DYNAPSE_U3);
-	caerDeviceConfigSet(stateSource->deviceState, DYNAPSE_CONFIG_CLEAR_CAM, 0, 0);
-
->>>>>>> 969be286
+	caerDeviceConfigSet(stateSource->deviceState, DYNAPSE_CONFIG_CLEAR_CAM, 0, 0);*/
+
 }
 
 void Shuffle1DArray(int64_t *array, int64_t Range) {
@@ -1525,13 +1436,9 @@
 	LFilterState state = moduleData->moduleState;
 
 	// --- start USB handle / from spike event source id
-<<<<<<< HEAD
 	state->eventSourceModuleState = caerMainloopGetSourceState(U16T(state->eventSourceID));
 	state->eventSourceConfigNode = caerMainloopGetSourceNode(U16T(state->eventSourceID));
-=======
-	state->eventSourceModuleState = caerMainloopGetSourceState(state->eventSourceID);
-	state->eventSourceConfigNode = caerMainloopGetSourceNode(state->eventSourceID);
->>>>>>> 969be286
+
 	// --- end USB handle
 
 	sshsNode deviceConfigNodeMain = sshsGetRelativeNode(state->eventSourceConfigNode, chipIDToName(DYNAPSE_CHIP_DYNAPSE, true));
@@ -1549,13 +1456,8 @@
 	LFilterState state = moduleData->moduleState;
 
 	// --- start USB handle / from spike event source id
-<<<<<<< HEAD
 	state->eventSourceModuleState = caerMainloopGetSourceState(U16T(state->eventSourceID));
 	state->eventSourceConfigNode = caerMainloopGetSourceNode(U16T(state->eventSourceID));
-=======
-	state->eventSourceModuleState = caerMainloopGetSourceState(state->eventSourceID);
-	state->eventSourceConfigNode = caerMainloopGetSourceNode(state->eventSourceID);
->>>>>>> 969be286
 	// --- end USB handle
 
 	sshsNode deviceConfigNodeMain = sshsGetRelativeNode(state->eventSourceConfigNode, chipIDToName(DYNAPSE_CHIP_DYNAPSE, true));
@@ -1568,11 +1470,7 @@
 bool EnableStimuliGenPrimitiveCam(caerModuleData moduleData) {
 	LFilterState state = moduleData->moduleState;
 
-<<<<<<< HEAD
 	state->eventSourceConfigNode = caerMainloopGetSourceNode(U16T(state->eventSourceID));
-=======
-	state->eventSourceConfigNode = caerMainloopGetSourceNode(state->eventSourceID);
->>>>>>> 969be286
 
 	sshsNode deviceConfigNodeMain = sshsGetRelativeNode(state->eventSourceConfigNode, chipIDToName(DYNAPSE_CHIP_DYNAPSE, true));
 	sshsNode spikeNode = sshsGetRelativeNode(deviceConfigNodeMain, "spikeGen/");
@@ -1584,11 +1482,8 @@
 bool DisableStimuliGenPrimitiveCam(caerModuleData moduleData) {
 	LFilterState state = moduleData->moduleState;
 
-<<<<<<< HEAD
+
 	state->eventSourceConfigNode = caerMainloopGetSourceNode(U16T(state->eventSourceID));
-=======
-	state->eventSourceConfigNode = caerMainloopGetSourceNode(state->eventSourceID);
->>>>>>> 969be286
 
 	sshsNode deviceConfigNodeMain = sshsGetRelativeNode(state->eventSourceConfigNode, chipIDToName(DYNAPSE_CHIP_DYNAPSE, true));
 	sshsNode spikeNode = sshsGetRelativeNode(deviceConfigNodeMain, "spikeGen/");
@@ -1600,11 +1495,7 @@
 bool EnableTeachingSignal(caerModuleData moduleData) {
 	LFilterState state = moduleData->moduleState;
 
-<<<<<<< HEAD
 	state->eventSourceConfigNode = caerMainloopGetSourceNode(U16T(state->eventSourceID));
-=======
-	state->eventSourceConfigNode = caerMainloopGetSourceNode(state->eventSourceID);
->>>>>>> 969be286
 
 	sshsNode deviceConfigNodeMain = sshsGetRelativeNode(state->eventSourceConfigNode, chipIDToName(DYNAPSE_CHIP_DYNAPSE, true));
 	sshsNode spikeNode = sshsGetRelativeNode(deviceConfigNodeMain, "spikeGen/");
@@ -1617,11 +1508,7 @@
 bool DisableTeachingSignal(caerModuleData moduleData) {
 	LFilterState state = moduleData->moduleState;
 
-<<<<<<< HEAD
 	state->eventSourceConfigNode = caerMainloopGetSourceNode(U16T(state->eventSourceID));
-=======
-	state->eventSourceConfigNode = caerMainloopGetSourceNode(state->eventSourceID);
->>>>>>> 969be286
 
 	sshsNode deviceConfigNodeMain = sshsGetRelativeNode(state->eventSourceConfigNode, chipIDToName(DYNAPSE_CHIP_DYNAPSE, true));
 	sshsNode spikeNode = sshsGetRelativeNode(deviceConfigNodeMain, "spikeGen/");
@@ -1634,11 +1521,7 @@
 bool EnableTeaching(caerModuleData moduleData) {
 	LFilterState state = moduleData->moduleState;
 
-<<<<<<< HEAD
 	state->eventSourceConfigNode = caerMainloopGetSourceNode(U16T(state->eventSourceID));
-=======
-	state->eventSourceConfigNode = caerMainloopGetSourceNode(state->eventSourceID);
->>>>>>> 969be286
 
 	sshsNode deviceConfigNodeMain = sshsGetRelativeNode(state->eventSourceConfigNode, chipIDToName(DYNAPSE_CHIP_DYNAPSE, true));
 	sshsNode spikeNode = sshsGetRelativeNode(deviceConfigNodeMain, "spikeGen/");
@@ -1650,11 +1533,7 @@
 bool DisableTeaching(caerModuleData moduleData) {
 	LFilterState state = moduleData->moduleState;
 
-<<<<<<< HEAD
 	state->eventSourceConfigNode = caerMainloopGetSourceNode(U16T(state->eventSourceID));
-=======
-	state->eventSourceConfigNode = caerMainloopGetSourceNode(state->eventSourceID);
->>>>>>> 969be286
 
 	sshsNode deviceConfigNodeMain = sshsGetRelativeNode(state->eventSourceConfigNode, chipIDToName(DYNAPSE_CHIP_DYNAPSE, true));
 	sshsNode spikeNode = sshsGetRelativeNode(deviceConfigNodeMain, "spikeGen/");
@@ -1712,7 +1591,6 @@
 
 			if (pattern_number == 3) {
 				if (spikePatternA[rowId][colId] == 1)
-<<<<<<< HEAD
 					WriteCam(moduleData, 1, neuronId, 0, 0, 2, 0, 0);
 				if (spikePatternB[rowId][colId] == 1)
 					WriteCam(moduleData, 2, neuronId, 0, 1, 2, 0, 0);
@@ -1727,29 +1605,12 @@
 					WriteCam(moduleData, 3, neuronId, 0, 2, 2, 0, 0);
 				if (spikePatternB[rowId][colId] == 1 && colId >= 16)
 					WriteCam(moduleData, 4, neuronId, 0, 3, 2, 0, 0);
-=======
-					WriteCam(moduleData, 1, neuronId, 0, 0, 2, 0);
-				if (spikePatternB[rowId][colId] == 1)
-					WriteCam(moduleData, 2, neuronId, 0, 1, 2, 0);
-				if (spikePatternC[rowId][colId] == 1)
-					WriteCam(moduleData, 3, neuronId, 0, 2, 2, 0);
-			} else if (pattern_number == 4) {
-				if (spikePatternB[rowId][colId] == 1 && rowId <= 16)
-					WriteCam(moduleData, 1, neuronId, 0, 0, 2, 0);
-				if (spikePatternB[rowId][colId] == 1 && colId <= 16)
-					WriteCam(moduleData, 2, neuronId, 0, 1, 2, 0);
-				if (spikePatternB[rowId][colId] == 1 && rowId >= 16)
-					WriteCam(moduleData, 3, neuronId, 0, 2, 2, 0);
-				if (spikePatternB[rowId][colId] == 1 && colId >= 16)
-					WriteCam(moduleData, 4, neuronId, 0, 3, 2, 0);
->>>>>>> 969be286
 			}
 		}
 	}
 
 	if (pattern_number == 3) {
 		neuronId = 3 << 10 | 3 << 8 | 0;
-<<<<<<< HEAD
 		WriteCam(moduleData, neuronId, neuronId, 0, 62, 2, 0, 0);
 		WriteCam(moduleData, 3 << 8 | 3, neuronId, 0, 63, -2, 0, 0);
 
@@ -1776,34 +1637,6 @@
 		neuronId = 3 << 10 | 3 << 8 | 12;
 		WriteCam(moduleData, neuronId, neuronId, 0, 62, 2, 0, 0);
 		WriteCam(moduleData, 3 << 8 | 3, neuronId, 0, 63, -2, 0, 0);
-=======
-		WriteCam(moduleData, neuronId, neuronId, 0, 62, 2, 0);
-		WriteCam(moduleData, 3 << 8 | 3, neuronId, 0, 63, -2, 0);
-
-		neuronId = 3 << 10 | 3 << 8 | 4;
-		WriteCam(moduleData, neuronId, neuronId, 0, 62, 2, 0);
-		WriteCam(moduleData, 3 << 8 | 3, neuronId, 0, 63, -2, 0);
-
-		neuronId = 3 << 10 | 3 << 8 | 8;
-		WriteCam(moduleData, neuronId, neuronId, 0, 62, 2, 0);
-		WriteCam(moduleData, 3 << 8 | 3, neuronId, 0, 63, -2, 0);
-	} else if (pattern_number == 4) {
-		neuronId = 3 << 10 | 3 << 8 | 0;
-		WriteCam(moduleData, neuronId, neuronId, 0, 62, 2, 0);
-		WriteCam(moduleData, 3 << 8 | 3, neuronId, 0, 63, -2, 0);
-
-		neuronId = 3 << 10 | 3 << 8 | 4;
-		WriteCam(moduleData, neuronId, neuronId, 0, 62, 2, 0);
-		WriteCam(moduleData, 3 << 8 | 3, neuronId, 0, 63, -2, 0);
-
-		neuronId = 3 << 10 | 3 << 8 | 8;
-		WriteCam(moduleData, neuronId, neuronId, 0, 62, 2, 0);
-		WriteCam(moduleData, 3 << 8 | 3, neuronId, 0, 63, -2, 0);
-
-		neuronId = 3 << 10 | 3 << 8 | 12;
-		WriteCam(moduleData, neuronId, neuronId, 0, 62, 2, 0);
-		WriteCam(moduleData, 3 << 8 | 3, neuronId, 0, 63, -2, 0);
->>>>>>> 969be286
 	}
 
 	return (true);
@@ -1892,13 +1725,9 @@
 	LFilterState state = moduleData->moduleState;
 
 	// --- start  usb handle / from spike event source id
-<<<<<<< HEAD
 	state->eventSourceModuleState = caerMainloopGetSourceState(U16T(state->eventSourceID));
 	state->eventSourceConfigNode = caerMainloopGetSourceNode(U16T(state->eventSourceID));
-=======
-	state->eventSourceModuleState = caerMainloopGetSourceState(state->eventSourceID);
-	state->eventSourceConfigNode = caerMainloopGetSourceNode(state->eventSourceID);
->>>>>>> 969be286
+
 	caerInputDynapseState stateSource = state->eventSourceModuleState;
 	// --- end usb handle
 
@@ -1924,7 +1753,6 @@
 			//put /1/1-DYNAPSEFX2/DYNAPSE_CONFIG_DYNAPSE_U1/bias/C0_IF_DC_P/ coarseValue byte 6
 			if (chipId == DYNAPSE_CONFIG_DYNAPSE_U0) {
 				if (coreId == 0) {
-<<<<<<< HEAD
 					setBiasBits(moduleData, chipId, coreId, "IF_AHTAU_N", 7, 35, "LowBias", "NBias");
 					setBiasBits(moduleData, chipId, coreId, "IF_AHTHR_N", 7, 0, "HighBias", "NBias");
 					setBiasBits(moduleData, chipId, coreId, "IF_AHW_P", 7, 0, "HighBias", "PBias");
@@ -2187,270 +2015,7 @@
 				setBiasBits(moduleData, chipId, coreId, "PS_WEIGHT_INH_S_N", 7, 0, "HighBias", "NBias");
 				setBiasBits(moduleData, chipId, coreId, "PULSE_PWLK_P", 3, 50, "HighBias", "PBias");
 				setBiasBits(moduleData, chipId, coreId, "R2R_P", 4, 85, "HighBias", "PBias");
-=======
-					setBiasBits(moduleData,   chipId, coreId, "IF_AHTAU_N", 7, 35, "LowBias", "NBias");
-					setBiasBits(moduleData,   chipId, coreId, "IF_AHTHR_N", 7, 0, "HighBias", "NBias");
-					setBiasBits(moduleData,   chipId, coreId, "IF_AHW_P", 7, 0, "HighBias", "PBias");
-					setBiasBits(moduleData,   chipId, coreId, "IF_BUF_P", 3, 80, "HighBias", "PBias");
-					setBiasBits(moduleData,   chipId, coreId, "IF_CASC_N", 7, 0, "HighBias", "NBias");
-					setBiasBits(moduleData,   chipId, coreId, "IF_DC_P", 7, 0, "HighBias", "PBias");
-					setBiasBits(moduleData,   chipId, coreId, "IF_NMDA_N", 7, 0, "HighBias", "NBias");
-					setBiasBits(moduleData,   chipId, coreId, "IF_RFR_N", 6, 255, "HighBias", "NBias");
-					setBiasBits(moduleData,   chipId, coreId, "IF_TAU1_N", 4, 200, "LowBias", "NBias");
-					setBiasBits(moduleData,   chipId, coreId, "IF_TAU2_N", 6, 15, "HighBias", "NBias");
-					setBiasBits(moduleData,   chipId, coreId, "IF_THR_N", 3, 100, "HighBias", "NBias");
-					setBiasBits(moduleData,   chipId, coreId, "NPDPIE_TAU_F_P", 6, 105, "HighBias", "PBias"); //105
-					setBiasBits(moduleData,   chipId, coreId, "NPDPIE_TAU_S_P", 7, 40, "HighBias", "NBias");
-					setBiasBits(moduleData,   chipId, coreId, "NPDPIE_THR_F_P", 0, 220, "HighBias", "PBias");
-					setBiasBits(moduleData,   chipId, coreId, "NPDPIE_THR_S_P", 7, 0, "HighBias", "PBias");
-					setBiasBits(moduleData,   chipId, coreId, "NPDPII_TAU_F_P", 7, 40, "HighBias", "NBias");
-					setBiasBits(moduleData,   chipId, coreId, "NPDPII_TAU_S_P", 7, 40, "HighBias", "NBias");
-					setBiasBits(moduleData,   chipId, coreId, "NPDPII_THR_F_P", 7, 40, "HighBias", "PBias");
-					setBiasBits(moduleData,   chipId, coreId, "NPDPII_THR_S_P", 7, 40, "HighBias", "PBias");
-					setBiasBits(moduleData,   chipId, coreId, "PS_WEIGHT_EXC_F_N", 0, 76, "HighBias", "NBias");
-					setBiasBits(moduleData,   chipId, coreId, "PS_WEIGHT_EXC_S_N", 7, 0, "HighBias", "NBias");
-					setBiasBits(moduleData,   chipId, coreId, "PS_WEIGHT_INH_F_N", 7, 0, "HighBias", "NBias");
-					setBiasBits(moduleData,   chipId, coreId, "PS_WEIGHT_INH_S_N", 7, 0, "HighBias", "NBias");
-					setBiasBits(moduleData,   chipId, coreId, "PULSE_PWLK_P", 3, 50, "HighBias", "PBias");
-					setBiasBits(moduleData,   chipId, coreId, "R2R_P", 4, 85, "HighBias", "PBias");
-				} if (coreId == 1) {
-					setBiasBits(moduleData,   chipId, coreId, "IF_AHTAU_N", 7, 35, "LowBias", "NBias");
-					setBiasBits(moduleData,   chipId, coreId, "IF_AHTHR_N", 7, 0, "HighBias", "NBias");
-					setBiasBits(moduleData,   chipId, coreId, "IF_AHW_P", 7, 0, "HighBias", "PBias");
-					setBiasBits(moduleData,   chipId, coreId, "IF_BUF_P", 3, 80, "HighBias", "PBias");
-					setBiasBits(moduleData,   chipId, coreId, "IF_CASC_N", 7, 0, "HighBias", "NBias");
-					setBiasBits(moduleData,   chipId, coreId, "IF_DC_P", 7, 0, "HighBias", "PBias");
-					setBiasBits(moduleData,   chipId, coreId, "IF_NMDA_N", 7, 0, "HighBias", "NBias");
-					setBiasBits(moduleData,   chipId, coreId, "IF_RFR_N", 6, 255, "HighBias", "NBias");
-					setBiasBits(moduleData,   chipId, coreId, "IF_TAU1_N", 4, 200, "LowBias", "NBias");
-					setBiasBits(moduleData,   chipId, coreId, "IF_TAU2_N", 6, 15, "HighBias", "NBias");
-					setBiasBits(moduleData,   chipId, coreId, "IF_THR_N", 4, 40, "HighBias", "NBias");
-					setBiasBits(moduleData,   chipId, coreId, "NPDPIE_TAU_F_P", 6, 105, "HighBias", "PBias"); //105
-					setBiasBits(moduleData,   chipId, coreId, "NPDPIE_TAU_S_P", 7, 40, "HighBias", "NBias");
-					setBiasBits(moduleData,   chipId, coreId, "NPDPIE_THR_F_P", 0, 220, "HighBias", "PBias");
-					setBiasBits(moduleData,   chipId, coreId, "NPDPIE_THR_S_P", 7, 0, "HighBias", "PBias");
-					setBiasBits(moduleData,   chipId, coreId, "NPDPII_TAU_F_P", 7, 40, "HighBias", "NBias");
-					setBiasBits(moduleData,   chipId, coreId, "NPDPII_TAU_S_P", 7, 40, "HighBias", "NBias");
-					setBiasBits(moduleData,   chipId, coreId, "NPDPII_THR_F_P", 7, 40, "HighBias", "PBias");
-					setBiasBits(moduleData,   chipId, coreId, "NPDPII_THR_S_P", 7, 40, "HighBias", "PBias");
-					setBiasBits(moduleData,   chipId, coreId, "PS_WEIGHT_EXC_F_N", 0, 76, "HighBias", "NBias");
-					setBiasBits(moduleData,   chipId, coreId, "PS_WEIGHT_EXC_S_N", 7, 0, "HighBias", "NBias");
-					setBiasBits(moduleData,   chipId, coreId, "PS_WEIGHT_INH_F_N", 7, 0, "HighBias", "NBias");
-					setBiasBits(moduleData,   chipId, coreId, "PS_WEIGHT_INH_S_N", 7, 0, "HighBias", "NBias");
-					setBiasBits(moduleData,   chipId, coreId, "PULSE_PWLK_P", 3, 50, "HighBias", "PBias");
-					setBiasBits(moduleData,   chipId, coreId, "R2R_P", 4, 85, "HighBias", "PBias");
-				} else if (coreId == 2) {
-					setBiasBits(moduleData,   chipId, coreId, "IF_AHTAU_N", 7, 35, "LowBias", "NBias");
-					setBiasBits(moduleData,   chipId, coreId, "IF_AHTHR_N", 7, 0, "HighBias", "NBias");
-					setBiasBits(moduleData,   chipId, coreId, "IF_AHW_P", 7, 0, "HighBias", "PBias");
-					setBiasBits(moduleData,   chipId, coreId, "IF_BUF_P", 3, 80, "HighBias", "PBias");
-					setBiasBits(moduleData,   chipId, coreId, "IF_CASC_N", 7, 0, "HighBias", "NBias");
-					setBiasBits(moduleData,   chipId, coreId, "IF_DC_P", 7, 0, "HighBias", "PBias");
-					setBiasBits(moduleData,   chipId, coreId, "IF_NMDA_N", 7, 0, "HighBias", "NBias");
-					setBiasBits(moduleData,   chipId, coreId, "IF_RFR_N", 6, 255, "HighBias", "NBias");
-					setBiasBits(moduleData,   chipId, coreId, "IF_TAU1_N", 4, 200, "LowBias", "NBias");
-					setBiasBits(moduleData,   chipId, coreId, "IF_TAU2_N", 6, 15, "HighBias", "NBias");
-					setBiasBits(moduleData,   chipId, coreId, "IF_THR_N", 4, 40, "HighBias", "NBias"); //2, 40
-					setBiasBits(moduleData,   chipId, coreId, "NPDPIE_TAU_F_P", 6, 105, "HighBias", "PBias"); //105
-					setBiasBits(moduleData,   chipId, coreId, "NPDPIE_TAU_S_P", 7, 40, "HighBias", "NBias");
-					setBiasBits(moduleData,   chipId, coreId, "NPDPIE_THR_F_P", 0, 220, "HighBias", "PBias");
-					setBiasBits(moduleData,   chipId, coreId, "NPDPIE_THR_S_P", 7, 0, "HighBias", "PBias");
-					setBiasBits(moduleData,   chipId, coreId, "NPDPII_TAU_F_P", 7, 40, "HighBias", "NBias");
-					setBiasBits(moduleData,   chipId, coreId, "NPDPII_TAU_S_P", 7, 40, "HighBias", "NBias");
-					setBiasBits(moduleData,   chipId, coreId, "NPDPII_THR_F_P", 7, 40, "HighBias", "PBias");
-					setBiasBits(moduleData,   chipId, coreId, "NPDPII_THR_S_P", 7, 40, "HighBias", "PBias");
-					setBiasBits(moduleData,   chipId, coreId, "PS_WEIGHT_EXC_F_N", 0, 76, "HighBias", "NBias");
-					setBiasBits(moduleData,   chipId, coreId, "PS_WEIGHT_EXC_S_N", 7, 0, "HighBias", "NBias");
-					setBiasBits(moduleData,   chipId, coreId, "PS_WEIGHT_INH_F_N", 7, 0, "HighBias", "NBias");
-					setBiasBits(moduleData,   chipId, coreId, "PS_WEIGHT_INH_S_N", 7, 0, "HighBias", "NBias");
-					setBiasBits(moduleData,   chipId, coreId, "PULSE_PWLK_P", 3, 50, "HighBias", "PBias");
-					setBiasBits(moduleData,   chipId, coreId, "R2R_P", 4, 85, "HighBias", "PBias");
-				} else if (coreId == 3) {
-					setBiasBits(moduleData,   chipId, coreId, "IF_AHTAU_N", 7, 35, "LowBias", "NBias");
-					setBiasBits(moduleData,   chipId, coreId, "IF_AHTHR_N", 7, 0, "HighBias", "NBias");
-					setBiasBits(moduleData,   chipId, coreId, "IF_AHW_P", 7, 0, "HighBias", "PBias");
-					setBiasBits(moduleData,   chipId, coreId, "IF_BUF_P", 3, 80, "HighBias", "PBias");
-					setBiasBits(moduleData,   chipId, coreId, "IF_CASC_N", 7, 0, "HighBias", "NBias");
-					setBiasBits(moduleData,   chipId, coreId, "IF_DC_P", 7, 0, "HighBias", "PBias");
-					setBiasBits(moduleData,   chipId, coreId, "IF_NMDA_N", 7, 0, "HighBias", "NBias");
-					setBiasBits(moduleData,   chipId, coreId, "IF_RFR_N", 6, 255, "HighBias", "NBias");
-					setBiasBits(moduleData,   chipId, coreId, "IF_TAU1_N", 4, 200, "LowBias", "NBias");
-					setBiasBits(moduleData,   chipId, coreId, "IF_TAU2_N", 6, 15, "HighBias", "NBias");
-					setBiasBits(moduleData,   chipId, coreId, "IF_THR_N", 4, 40, "HighBias", "NBias");
-					setBiasBits(moduleData,   chipId, coreId, "NPDPIE_TAU_F_P", 6, 105, "HighBias", "PBias"); //105
-					setBiasBits(moduleData,   chipId, coreId, "NPDPIE_TAU_S_P", 7, 40, "HighBias", "NBias");
-					setBiasBits(moduleData,   chipId, coreId, "NPDPIE_THR_F_P", 0, 220, "HighBias", "PBias");
-					setBiasBits(moduleData,   chipId, coreId, "NPDPIE_THR_S_P", 7, 0, "HighBias", "PBias");
-					setBiasBits(moduleData,   chipId, coreId, "NPDPII_TAU_F_P", 7, 40, "HighBias", "NBias");
-					setBiasBits(moduleData,   chipId, coreId, "NPDPII_TAU_S_P", 7, 40, "HighBias", "NBias");
-					setBiasBits(moduleData,   chipId, coreId, "NPDPII_THR_F_P", 7, 40, "HighBias", "PBias");
-					setBiasBits(moduleData,   chipId, coreId, "NPDPII_THR_S_P", 7, 40, "HighBias", "PBias");
-					setBiasBits(moduleData,   chipId, coreId, "PS_WEIGHT_EXC_F_N", 0, 76, "HighBias", "NBias");
-					setBiasBits(moduleData,   chipId, coreId, "PS_WEIGHT_EXC_S_N", 7, 0, "HighBias", "NBias");
-					setBiasBits(moduleData,   chipId, coreId, "PS_WEIGHT_INH_F_N", 7, 0, "HighBias", "NBias");
-					setBiasBits(moduleData,   chipId, coreId, "PS_WEIGHT_INH_S_N", 7, 0, "HighBias", "NBias");
-					setBiasBits(moduleData,   chipId, coreId, "PULSE_PWLK_P", 3, 50, "HighBias", "PBias");
-					setBiasBits(moduleData,   chipId, coreId, "R2R_P", 4, 85, "HighBias", "PBias");
-				}
-			} else if (chipId == DYNAPSE_CONFIG_DYNAPSE_U2) { // DYNAPSE_CONFIG_DYNAPSE_U2 = 4
-				if (coreId == 0) {
-					setBiasBits(moduleData,   chipId, coreId, "IF_AHTAU_N", 7, 35, "LowBias", "NBias");
-					setBiasBits(moduleData,   chipId, coreId, "IF_AHTHR_N", 7, 0, "HighBias", "NBias");
-					setBiasBits(moduleData,   chipId, coreId, "IF_AHW_P", 7, 0, "HighBias", "PBias");
-					setBiasBits(moduleData,   chipId, coreId, "IF_BUF_P", 3, 80, "HighBias", "PBias");
-					setBiasBits(moduleData,   chipId, coreId, "IF_CASC_N", 7, 0, "HighBias", "NBias");
-					setBiasBits(moduleData,   chipId, coreId, "IF_DC_P", 7, 0, "HighBias", "PBias");
-					setBiasBits(moduleData,   chipId, coreId, "IF_NMDA_N", 7, 0, "HighBias", "NBias");
-					setBiasBits(moduleData,   chipId, coreId, "IF_RFR_N", 5, 103, "HighBias", "NBias");
-					setBiasBits(moduleData,   chipId, coreId, "IF_TAU1_N", 4, 200, "LowBias", "NBias");
-					setBiasBits(moduleData,   chipId, coreId, "IF_TAU2_N", 6, 15, "HighBias", "NBias");
-					setBiasBits(moduleData,   chipId, coreId, "IF_THR_N", 0, 30, "HighBias", "NBias"); //0, 200 //3, 150 //4, 40
-					setBiasBits(moduleData,   chipId, coreId, "NPDPIE_TAU_F_P", 7, 30, "HighBias", "PBias"); //70!!!!! //6, 200 //105
-					setBiasBits(moduleData,   chipId, coreId, "NPDPIE_TAU_S_P", 6, 200, "HighBias", "PBias");
-					setBiasBits(moduleData,   chipId, coreId, "NPDPIE_THR_F_P", 0, 220, "HighBias", "PBias");
-					setBiasBits(moduleData,   chipId, coreId, "NPDPIE_THR_S_P", 0, 220, "HighBias", "PBias");
-					setBiasBits(moduleData,   chipId, coreId, "NPDPII_TAU_F_P", 7, 30, "HighBias", "PBias"); //7, 40, "HighBias", "NBias");
-					setBiasBits(moduleData,   chipId, coreId, "NPDPII_TAU_S_P", 7, 40, "HighBias", "NBias");
-					setBiasBits(moduleData,   chipId, coreId, "NPDPII_THR_F_P", 0, 200, "HighBias", "PBias"); //7, 40, "HighBias", "PBias");
-					setBiasBits(moduleData,   chipId, coreId, "NPDPII_THR_S_P", 7, 40, "HighBias", "PBias");
-					setBiasBits(moduleData,   chipId, coreId, "PS_WEIGHT_EXC_F_N", 1, 100, "HighBias", "NBias"); //29!!!
-					setBiasBits(moduleData,   chipId, coreId, "PS_WEIGHT_EXC_S_N", 1, 50, "HighBias", "NBias"); //19!!! //0, 38
-					setBiasBits(moduleData,   chipId, coreId, "PS_WEIGHT_INH_F_N", 0, 250, "HighBias", "NBias"); //7, 0, "HighBias", "NBias");
-					setBiasBits(moduleData,   chipId, coreId, "PS_WEIGHT_INH_S_N", 7, 0, "HighBias", "NBias");
-					setBiasBits(moduleData,   chipId, coreId, "PULSE_PWLK_P", 3, 50, "HighBias", "PBias");
-					setBiasBits(moduleData,   chipId, coreId, "R2R_P", 4, 85, "HighBias", "PBias");
-				} else if (coreId == 1) {
-					setBiasBits(moduleData,   chipId, coreId, "IF_AHTAU_N", 7, 35, "LowBias", "NBias");
-					setBiasBits(moduleData,   chipId, coreId, "IF_AHTHR_N", 7, 0, "HighBias", "NBias");
-					setBiasBits(moduleData,   chipId, coreId, "IF_AHW_P", 7, 0, "HighBias", "PBias");
-					setBiasBits(moduleData,   chipId, coreId, "IF_BUF_P", 3, 80, "HighBias", "PBias");
-					setBiasBits(moduleData,   chipId, coreId, "IF_CASC_N", 7, 0, "HighBias", "NBias");
-					setBiasBits(moduleData,   chipId, coreId, "IF_DC_P", 7, 0, "HighBias", "PBias");
-					setBiasBits(moduleData,   chipId, coreId, "IF_NMDA_N", 7, 0, "HighBias", "NBias");
-					setBiasBits(moduleData,   chipId, coreId, "IF_RFR_N", 5, 103, "HighBias", "NBias");
-					setBiasBits(moduleData,   chipId, coreId, "IF_TAU1_N", 4, 200, "LowBias", "NBias");
-					setBiasBits(moduleData,   chipId, coreId, "IF_TAU2_N", 6, 15, "HighBias", "NBias");
-					setBiasBits(moduleData,   chipId, coreId, "IF_THR_N", 1, 110, "HighBias", "NBias"); //100!!!!! //17!!! //3, 150 //4, 40
-					setBiasBits(moduleData,   chipId, coreId, "NPDPIE_TAU_F_P", 7, 40, "HighBias", "PBias"); //6, 200 //105
-					setBiasBits(moduleData,   chipId, coreId, "NPDPIE_TAU_S_P", 6, 200, "HighBias", "PBias");
-					setBiasBits(moduleData,   chipId, coreId, "NPDPIE_THR_F_P", 0, 250, "HighBias", "PBias");
-					setBiasBits(moduleData,   chipId, coreId, "NPDPIE_THR_S_P", 0, 220, "HighBias", "PBias");
-					setBiasBits(moduleData,   chipId, coreId, "NPDPII_TAU_F_P", 7, 30, "HighBias", "PBias"); //7, 40, "HighBias", "NBias");
-					setBiasBits(moduleData,   chipId, coreId, "NPDPII_TAU_S_P", 7, 40, "HighBias", "NBias");
-					setBiasBits(moduleData,   chipId, coreId, "NPDPII_THR_F_P", 0, 200, "HighBias", "PBias"); //7, 40, "HighBias", "PBias");
-					setBiasBits(moduleData,   chipId, coreId, "NPDPII_THR_S_P", 7, 40, "HighBias", "PBias");
-					setBiasBits(moduleData,   chipId, coreId, "PS_WEIGHT_EXC_F_N", 0, 100, "HighBias", "NBias"); //28!!!
-					setBiasBits(moduleData,   chipId, coreId, "PS_WEIGHT_EXC_S_N", 0, 50, "HighBias", "NBias"); //19!!! //0, 38
-					setBiasBits(moduleData,   chipId, coreId, "PS_WEIGHT_INH_F_N", 0, 250, "HighBias", "NBias"); //7, 0, "HighBias", "NBias");
-					setBiasBits(moduleData,   chipId, coreId, "PS_WEIGHT_INH_S_N", 7, 0, "HighBias", "NBias");
-					setBiasBits(moduleData,   chipId, coreId, "PULSE_PWLK_P", 3, 50, "HighBias", "PBias");
-					setBiasBits(moduleData,   chipId, coreId, "R2R_P", 4, 85, "HighBias", "PBias");
-				} else if (coreId == 2) { //slow ex ok
-					setBiasBits(moduleData,   chipId, coreId, "IF_AHTAU_N", 7, 35, "LowBias", "NBias");
-					setBiasBits(moduleData,   chipId, coreId, "IF_AHTHR_N", 7, 0, "HighBias", "NBias");
-					setBiasBits(moduleData,   chipId, coreId, "IF_AHW_P", 7, 0, "HighBias", "PBias");
-					setBiasBits(moduleData,   chipId, coreId, "IF_BUF_P", 3, 80, "HighBias", "PBias");
-					setBiasBits(moduleData,   chipId, coreId, "IF_CASC_N", 7, 0, "HighBias", "NBias");
-					setBiasBits(moduleData,   chipId, coreId, "IF_DC_P", 7, 0, "HighBias", "PBias");
-					setBiasBits(moduleData,   chipId, coreId, "IF_NMDA_N", 7, 0, "HighBias", "NBias");
-					setBiasBits(moduleData,   chipId, coreId, "IF_RFR_N", 5, 103, "HighBias", "NBias");
-					setBiasBits(moduleData,   chipId, coreId, "IF_TAU1_N", 4, 245, "LowBias", "NBias");
-					setBiasBits(moduleData,   chipId, coreId, "IF_TAU2_N", 6, 15, "HighBias", "NBias");
-					setBiasBits(moduleData,   chipId, coreId, "IF_THR_N", 1, 130, "HighBias", "NBias"); //10!!! //3, 150 //4, 40
-					setBiasBits(moduleData,   chipId, coreId, "NPDPIE_TAU_F_P", 7, 60, "HighBias", "PBias"); //6, 200 //105
-					setBiasBits(moduleData,   chipId, coreId, "NPDPIE_TAU_S_P", 6, 200, "HighBias", "PBias");
-					setBiasBits(moduleData,   chipId, coreId, "NPDPIE_THR_F_P", 0, 250, "HighBias", "PBias"); //220!!!
-					setBiasBits(moduleData,   chipId, coreId, "NPDPIE_THR_S_P", 0, 220, "HighBias", "PBias");
-					setBiasBits(moduleData,   chipId, coreId, "NPDPII_TAU_F_P", 7, 50, "HighBias", "PBias"); //7, 40, "HighBias", "NBias");
-					setBiasBits(moduleData,   chipId, coreId, "NPDPII_TAU_S_P", 7, 40, "HighBias", "NBias");
-					setBiasBits(moduleData,   chipId, coreId, "NPDPII_THR_F_P", 0, 200, "HighBias", "PBias"); //7, 40, "HighBias", "PBias");
-					setBiasBits(moduleData,   chipId, coreId, "NPDPII_THR_S_P", 7, 40, "HighBias", "PBias");
-					setBiasBits(moduleData,   chipId, coreId, "PS_WEIGHT_EXC_F_N", 0, 100, "HighBias", "NBias"); //237!!!
-					setBiasBits(moduleData,   chipId, coreId, "PS_WEIGHT_EXC_S_N", 0, 50, "HighBias", "NBias"); //0, 38
-					setBiasBits(moduleData,   chipId, coreId, "PS_WEIGHT_INH_F_N", 0, 250, "HighBias", "NBias"); //7, 0, "HighBias", "NBias");
-					setBiasBits(moduleData,   chipId, coreId, "PS_WEIGHT_INH_S_N", 7, 0, "HighBias", "NBias");
-					setBiasBits(moduleData,   chipId, coreId, "PULSE_PWLK_P", 3, 50, "HighBias", "PBias");
-					setBiasBits(moduleData,   chipId, coreId, "R2R_P", 4, 85, "HighBias", "PBias");
-				} else if (coreId == 3) {
-					setBiasBits(moduleData,   chipId, coreId, "IF_AHTAU_N", 7, 35, "LowBias", "NBias");
-					setBiasBits(moduleData,   chipId, coreId, "IF_AHTHR_N", 7, 0, "HighBias", "NBias");
-					setBiasBits(moduleData,   chipId, coreId, "IF_AHW_P", 7, 0, "HighBias", "PBias");
-					setBiasBits(moduleData,   chipId, coreId, "IF_BUF_P", 3, 80, "HighBias", "PBias");
-					setBiasBits(moduleData,   chipId, coreId, "IF_CASC_N", 7, 0, "HighBias", "NBias");
-					setBiasBits(moduleData,   chipId, coreId, "IF_DC_P", 7, 0, "HighBias", "PBias");
-					setBiasBits(moduleData,   chipId, coreId, "IF_NMDA_N", 7, 0, "HighBias", "NBias");
-					setBiasBits(moduleData,   chipId, coreId, "IF_RFR_N", 5, 103, "HighBias", "NBias");
-					setBiasBits(moduleData,   chipId, coreId, "IF_TAU1_N", 4, 200, "LowBias", "NBias");
-					setBiasBits(moduleData,   chipId, coreId, "IF_TAU2_N", 6, 15, "HighBias", "NBias");
-					setBiasBits(moduleData,   chipId, coreId, "IF_THR_N", 1, 45, "HighBias", "NBias"); //3, 150 //4, 40
-					setBiasBits(moduleData,   chipId, coreId, "NPDPIE_TAU_F_P", 6, 100, "HighBias", "PBias"); //6, 200 //105
-					setBiasBits(moduleData,   chipId, coreId, "NPDPIE_TAU_S_P", 6, 200, "HighBias", "PBias");
-					setBiasBits(moduleData,   chipId, coreId, "NPDPIE_THR_F_P", 0, 220, "HighBias", "PBias");
-					setBiasBits(moduleData,   chipId, coreId, "NPDPIE_THR_S_P", 0, 220, "HighBias", "PBias");
-					setBiasBits(moduleData,   chipId, coreId, "NPDPII_TAU_F_P", 6, 50, "HighBias", "PBias"); //6, 105 //7, 40, "HighBias", "NBias");
-					setBiasBits(moduleData,   chipId, coreId, "NPDPII_TAU_S_P", 7, 40, "HighBias", "NBias");
-					setBiasBits(moduleData,   chipId, coreId, "NPDPII_THR_F_P", 0, 250, "HighBias", "PBias"); //7, 40, "HighBias", "PBias");
-					setBiasBits(moduleData,   chipId, coreId, "NPDPII_THR_S_P", 7, 40, "HighBias", "PBias");
-					setBiasBits(moduleData,   chipId, coreId, "PS_WEIGHT_EXC_F_N", 3, 40, "HighBias", "NBias");
-					setBiasBits(moduleData,   chipId, coreId, "PS_WEIGHT_EXC_S_N", 0, 19, "HighBias", "NBias"); //0, 38
-					setBiasBits(moduleData,   chipId, coreId, "PS_WEIGHT_INH_F_N", 3, 140, "HighBias", "NBias"); //7, 0, "HighBias", "NBias");
-					setBiasBits(moduleData,   chipId, coreId, "PS_WEIGHT_INH_S_N", 7, 0, "HighBias", "NBias");
-					setBiasBits(moduleData,   chipId, coreId, "PULSE_PWLK_P", 3, 50, "HighBias", "PBias");
-					setBiasBits(moduleData,   chipId, coreId, "R2R_P", 4, 85, "HighBias", "PBias");
-				}
-			} else if (chipId == DYNAPSE_CONFIG_DYNAPSE_U1) { // DYNAPSE_CONFIG_DYNAPSE_U2 = 4
-				setBiasBits(moduleData,   chipId, coreId, "IF_AHTAU_N", 7, 35, "LowBias", "NBias");
-				setBiasBits(moduleData,   chipId, coreId, "IF_AHTHR_N", 7, 0, "HighBias", "NBias");
-				setBiasBits(moduleData,   chipId, coreId, "IF_AHW_P", 7, 0, "HighBias", "PBias");
-				setBiasBits(moduleData,   chipId, coreId, "IF_BUF_P", 3, 80, "HighBias", "PBias");
-				setBiasBits(moduleData,   chipId, coreId, "IF_CASC_N", 7, 0, "HighBias", "NBias");
-				setBiasBits(moduleData,   chipId, coreId, "IF_DC_P", 2, 250, "HighBias", "PBias");
-				setBiasBits(moduleData,   chipId, coreId, "IF_NMDA_N", 7, 0, "HighBias", "NBias");
-				setBiasBits(moduleData,   chipId, coreId, "IF_RFR_N", 6, 255, "HighBias", "NBias");
-				setBiasBits(moduleData,   chipId, coreId, "IF_TAU1_N", 4, 200, "LowBias", "NBias");
-				setBiasBits(moduleData,   chipId, coreId, "IF_TAU2_N", 6, 15, "HighBias", "NBias");
-				setBiasBits(moduleData,   chipId, coreId, "IF_THR_N", 0, 40, "HighBias", "NBias");
-				setBiasBits(moduleData,   chipId, coreId, "NPDPIE_TAU_F_P", 6, 105, "HighBias", "PBias");
-				setBiasBits(moduleData,   chipId, coreId, "NPDPIE_TAU_S_P", 7, 40, "HighBias", "NBias");
-				setBiasBits(moduleData,   chipId, coreId, "NPDPIE_THR_F_P", 0, 220, "HighBias", "PBias");
-				setBiasBits(moduleData,   chipId, coreId, "NPDPIE_THR_S_P", 7, 0, "HighBias", "PBias");
-				setBiasBits(moduleData,   chipId, coreId, "NPDPII_TAU_F_P", 6, 105, "HighBias", "PBias"); //7, 40, "HighBias", "NBias");
-				setBiasBits(moduleData,   chipId, coreId, "NPDPII_TAU_S_P", 7, 40, "HighBias", "NBias");
-				setBiasBits(moduleData,   chipId, coreId, "NPDPII_THR_F_P", 0, 220, "HighBias", "PBias"); //7, 40, "HighBias", "PBias");
-				setBiasBits(moduleData,   chipId, coreId, "NPDPII_THR_S_P", 7, 40, "HighBias", "PBias");
-				setBiasBits(moduleData,   chipId, coreId, "PS_WEIGHT_EXC_F_N", 0, 76, "HighBias", "NBias");
-				setBiasBits(moduleData,   chipId, coreId, "PS_WEIGHT_EXC_S_N", 7, 0, "HighBias", "NBias");
-				setBiasBits(moduleData,   chipId, coreId, "PS_WEIGHT_INH_F_N", 0, 76, "HighBias", "NBias"); //7, 0, "HighBias", "NBias");
-				setBiasBits(moduleData,   chipId, coreId, "PS_WEIGHT_INH_S_N", 7, 0, "HighBias", "NBias");
-				setBiasBits(moduleData,   chipId, coreId, "PULSE_PWLK_P", 3, 50, "HighBias", "PBias");
-				setBiasBits(moduleData,   chipId, coreId, "R2R_P", 4, 85, "HighBias", "PBias");
-			} else {
-				setBiasBits(moduleData,   chipId, coreId, "IF_AHTAU_N", 7, 35, "LowBias", "NBias");
-				setBiasBits(moduleData,   chipId, coreId, "IF_AHTHR_N", 7, 0, "HighBias", "NBias");
-				setBiasBits(moduleData,   chipId, coreId, "IF_AHW_P", 7, 0, "HighBias", "PBias");
-				setBiasBits(moduleData,   chipId, coreId, "IF_BUF_P", 3, 80, "HighBias", "PBias");
-				setBiasBits(moduleData,   chipId, coreId, "IF_CASC_N", 7, 0, "HighBias", "NBias");
-				setBiasBits(moduleData,   chipId, coreId, "IF_DC_P", 7, 0, "HighBias", "PBias");
-				setBiasBits(moduleData,   chipId, coreId, "IF_NMDA_N", 7, 0, "HighBias", "NBias");
-				setBiasBits(moduleData,   chipId, coreId, "IF_RFR_N", 6, 255, "HighBias", "NBias");
-				setBiasBits(moduleData,   chipId, coreId, "IF_TAU1_N", 4, 200, "LowBias", "NBias");
-				setBiasBits(moduleData,   chipId, coreId, "IF_TAU2_N", 6, 15, "HighBias", "NBias");
-				setBiasBits(moduleData,   chipId, coreId, "IF_THR_N", 5, 40, "HighBias", "NBias");
-				setBiasBits(moduleData,   chipId, coreId, "NPDPIE_TAU_F_P", 6, 105, "HighBias", "PBias");
-				setBiasBits(moduleData,   chipId, coreId, "NPDPIE_TAU_S_P", 7, 40, "HighBias", "NBias");
-				setBiasBits(moduleData,   chipId, coreId, "NPDPIE_THR_F_P", 0, 220, "HighBias", "PBias");
-				setBiasBits(moduleData,   chipId, coreId, "NPDPIE_THR_S_P", 7, 0, "HighBias", "PBias");
-				setBiasBits(moduleData,   chipId, coreId, "NPDPII_TAU_F_P", 6, 105, "HighBias", "PBias"); //7, 40, "HighBias", "NBias");
-				setBiasBits(moduleData,   chipId, coreId, "NPDPII_TAU_S_P", 7, 40, "HighBias", "NBias");
-				setBiasBits(moduleData,   chipId, coreId, "NPDPII_THR_F_P", 0, 220, "HighBias", "PBias"); //7, 40, "HighBias", "PBias");
-				setBiasBits(moduleData,   chipId, coreId, "NPDPII_THR_S_P", 7, 40, "HighBias", "PBias");
-				setBiasBits(moduleData,   chipId, coreId, "PS_WEIGHT_EXC_F_N", 0, 76, "HighBias", "NBias");
-				setBiasBits(moduleData,   chipId, coreId, "PS_WEIGHT_EXC_S_N", 7, 0, "HighBias", "NBias");
-				setBiasBits(moduleData,   chipId, coreId, "PS_WEIGHT_INH_F_N", 0, 76, "HighBias", "NBias"); //7, 0, "HighBias", "NBias");
-				setBiasBits(moduleData,   chipId, coreId, "PS_WEIGHT_INH_S_N", 7, 0, "HighBias", "NBias");
-				setBiasBits(moduleData,   chipId, coreId, "PULSE_PWLK_P", 3, 50, "HighBias", "PBias");
-				setBiasBits(moduleData,   chipId, coreId, "R2R_P", 4, 85, "HighBias", "PBias");
->>>>>>> 969be286
+
 			}
 		}
 	}
@@ -2458,19 +2023,12 @@
 }
 
 void setBiasBits(caerModuleData moduleData, uint32_t chipId, uint32_t coreId, const char *biasName_t,
-<<<<<<< HEAD
 		uint8_t coarseValue, uint16_t fineValue, const char *lowHigh, const char *npBias) {
 	LFilterState state = moduleData->moduleState;
 
 	state->eventSourceModuleState = caerMainloopGetSourceState(U16T(state->eventSourceID));
 	state->eventSourceConfigNode = caerMainloopGetSourceNode(U16T(state->eventSourceID));
-=======
-		uint8_t coarseValue, int fineValue, const char *lowHigh, const char *npBias) {
-	LFilterState state = moduleData->moduleState;
-
-	state->eventSourceModuleState = caerMainloopGetSourceState(state->eventSourceID);
-	state->eventSourceConfigNode = caerMainloopGetSourceNode(state->eventSourceID);
->>>>>>> 969be286
+
 	caerInputDynapseState stateSource = state->eventSourceModuleState;
 
     size_t biasNameLength = strlen(biasName_t);
