--- conflicted
+++ resolved
@@ -480,13 +480,11 @@
 		return (false);
 	}
 
-<<<<<<< HEAD
+	// Set frameRate limit to 60 FPS.
+	state->renderWindow->setFramerateLimit(60);
+
 	// Default zoom factor for above window would be 1.
 	state->renderZoomFactor.store(1.0f);
-=======
-	// Set frameRate limit to 60 fps
-	state->renderWindow->setFramerateLimit(60);
->>>>>>> 2156f24f
 
 	// Set scale transform for display window, update sizes.
 	updateDisplaySize(state);
