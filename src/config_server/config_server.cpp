#include "config_server.h"

#include "dv-sdk/cross/portable_io.h"
#include "dv-sdk/cross/portable_threads.h"

#include "config_server_main.h"
#include "config_updater.h"

#include <algorithm>
#include <boost/version.hpp>
#include <string>
#include <system_error>

namespace logger = libcaer::log;
namespace dvCfg  = dv::Config;
using dvCfgType  = dvCfg::AttributeType;
using dvCfgFlags = dvCfg::AttributeFlags;

static void configServerRestartListener(dvConfigNode node, void *userData, enum dvConfigAttributeEvents event,
	const char *changeKey, enum dvConfigAttributeType changeType, union dvConfigAttributeValue changeValue);
static void configServerGlobalNodeChangeListener(
	dvConfigNode node, void *userData, enum dvConfigNodeEvents event, const char *changeNode);
static void configServerGlobalAttributeChangeListener(dvConfigNode node, void *userData,
	enum dvConfigAttributeEvents event, const char *changeKey, enum dvConfigAttributeType changeType,
	union dvConfigAttributeValue changeValue);

// 0 is default system ID.
thread_local uint64_t ConfigServer::currentClientID{0};

ConfigServer::ConfigServer() :
	ioThreadRun(true),
	ioThreadState(IOThreadState::STOPPED),
	acceptor(ioService),
	acceptorNewSocket(ioService),
	tlsContext(asioSSL::context::tlsv12_server),
	tlsEnabled(false),
	numPushClients(0) {
}

void ConfigServer::threadStart() {
	ioThread = std::thread([this]() {
		// Set thread name.
		portable_thread_set_name(CONFIG_SERVER_NAME);

		while (ioThreadRun) {
			ioThreadState = IOThreadState::STARTING;

			// Ready for new run.
#if defined(BOOST_VERSION) && (BOOST_VERSION / 100000) == 1 && (BOOST_VERSION / 100 % 1000) >= 66
			ioService.restart();
#else
			ioService.reset();
#endif

			// Configure server.
			serviceConfigure();

			// Start server.
			serviceStart();

			ioThreadState = IOThreadState::STOPPED;
		}
	});
}

void ConfigServer::serviceRestart() {
	if (!ioService.stopped()) {
		ioService.post([this]() { serviceStop(); });
	}
}

void ConfigServer::threadStop() {
	if (!ioService.stopped()) {
		ioService.post([this]() {
			ioThreadRun = false;
			serviceStop();
		});
	}

	ioThread.join();
}

void ConfigServer::setCurrentClientID(uint64_t clientID) {
	currentClientID = clientID;
}

uint64_t ConfigServer::getCurrentClientID() {
	return (currentClientID);
}

void ConfigServer::removeClient(ConfigServerConnection *client) {
	removePushClient(client);

	clients.erase(std::remove(clients.begin(), clients.end(), client), clients.end());
}

void ConfigServer::addPushClient(ConfigServerConnection *pushClient) {
	numPushClients++;
	pushClients.push_back(pushClient);
}

void ConfigServer::removePushClient(ConfigServerConnection *pushClient) {
	if (pushClients.end()
		!= pushClients.erase(std::remove(pushClients.begin(), pushClients.end(), pushClient), pushClients.end())) {
		numPushClients--;
	}
}

bool ConfigServer::pushClientsPresent() {
	return (!ioService.stopped() && (numPushClients > 0));
}

void ConfigServer::pushMessageToClients(std::shared_ptr<const flatbuffers::FlatBufferBuilder> message) {
	if (pushClientsPresent()) {
		ioService.post([this, message]() {
			for (auto client : pushClients) {
				client->writePushMessage(message);
			}
		});
	}
}

void ConfigServer::serviceConfigure() {
	// Get config.
	auto serverNode = dvCfg::GLOBAL.getNode("/system/server/");

	// Configure acceptor.
	auto endpoint = asioTCP::endpoint(asioIP::address::from_string(serverNode.get<dvCfgType::STRING>("ipAddress")),
		U16T(serverNode.get<dvCfgType::INT>("portNumber")));

	// TODO: this can fail if port already in use!
	acceptor.open(endpoint.protocol());
	acceptor.set_option(asioTCP::socket::reuse_address(true));
	acceptor.bind(endpoint);
	acceptor.listen();

	// Configure TLS support.
	tlsEnabled = serverNode.get<dvCfgType::BOOL>("tls");

	try {
		if (tlsEnabled) {
			try {
				tlsContext.use_certificate_chain_file(serverNode.get<dvCfgType::STRING>("tlsCertFile"));
			}
			catch (const boost::system::system_error &ex) {
				logger::log(logger::logLevel::ERROR, CONFIG_SERVER_NAME,
					"Failed to load certificate file (error '%s'), disabling TLS.", ex.what());
				throw;
			}

			try {
				tlsContext.use_private_key_file(serverNode.get<dvCfgType::STRING>("tlsKeyFile"), asioSSL::context::pem);
			}
			catch (const boost::system::system_error &ex) {
				logger::log(logger::logLevel::ERROR, CONFIG_SERVER_NAME,
					"Failed to load private key file (error '%s'), disabling TLS.", ex.what());
				throw;
			}

			tlsContext.set_options(asioSSL::context::default_workarounds | asioSSL::context::single_dh_use);

			// Default: no client verification enforced.
			tlsContext.set_verify_mode(asioSSL::context::verify_peer);

			if (serverNode.get<dvCfgType::BOOL>("tlsClientVerification")) {
				const std::string tlsVerifyFile = serverNode.get<dvCfgType::STRING>("tlsClientVerificationFile");

				if (tlsVerifyFile.empty()) {
					tlsContext.set_default_verify_paths();
				}
				else {
					try {
						tlsContext.load_verify_file(tlsVerifyFile);
					}
					catch (const boost::system::system_error &ex) {
						logger::log(logger::logLevel::ERROR, CONFIG_SERVER_NAME,
							"Failed to load certificate authority verification file (error '%s') for client "
							"verification, disabling TLS.",
							ex.what());
						throw;
					}
				}

				tlsContext.set_verify_mode(
					asioSSL::context::verify_peer | asioSSL::context::verify_fail_if_no_peer_cert);
			}
		}
	}
	catch (const boost::system::system_error &) {
		// Disable TLS on error.
		tlsEnabled = false;
		serverNode.put<dvCfgType::BOOL>("tls", false);
	}
}

void ConfigServer::serviceStart() {
	logger::log(logger::logLevel::INFO, CONFIG_SERVER_NAME, "Starting configuration server service.");

	// Start accepting connections.
	acceptStart();

	ioThreadState = IOThreadState::RUNNING;

	dvCfg::GLOBAL.globalNodeListenerSet(&configServerGlobalNodeChangeListener, nullptr);
	dvCfg::GLOBAL.globalAttributeListenerSet(&configServerGlobalAttributeChangeListener, nullptr);

	// Run IO service.
	ioService.run();
}

void ConfigServer::serviceStop() {
	// Prevent multiple calls.
	if (ioThreadState != IOThreadState::RUNNING) {
		return;
	}

	ioThreadState = IOThreadState::STOPPING;

	dvCfg::GLOBAL.globalAttributeListenerSet(nullptr, nullptr);
	dvCfg::GLOBAL.globalNodeListenerSet(nullptr, nullptr);

	// Stop accepting connections.
	acceptor.close();

	// Close all open connections, hard.
	for (auto client : clients) {
		client->close();
	}

	logger::log(logger::logLevel::INFO, CONFIG_SERVER_NAME, "Stopping configuration server service.");
}

void ConfigServer::acceptStart() {
	acceptor.async_accept(acceptorNewSocket, [this](const boost::system::error_code &error) {
		if (error) {
			// Ignore cancel error, normal on shutdown.
			if (error != asio::error::operation_aborted) {
				logger::log(logger::logLevel::ERROR, CONFIG_SERVER_NAME,
					"Failed to accept new connection. Error: %s (%d).", error.message().c_str(), error.value());
			}
		}
		else {
			auto client
				= std::make_shared<ConfigServerConnection>(std::move(acceptorNewSocket), tlsEnabled, &tlsContext, this);

			clients.push_back(client.get());

			client->start();

			acceptStart();
		}
	});
}

static struct {
	ConfigUpdater updater;
	std::unique_ptr<ConfigServer> server;
} globalConfigData;

void dvConfigServerStart(void) {

	if (!globalConfigData.server) {
		globalConfigData.server = std::make_unique<ConfigServer>();
	}

	// Get the right configuration node first.
	auto serverNode = dvCfg::GLOBAL.getNode("/system/server/");

	// Support restarting the config server.
	serverNode.create<dvCfgType::BOOL>("restart", false, {}, dvCfgFlags::NORMAL | dvCfgFlags::NO_EXPORT,
		"Restart configuration server, disconnects all clients and reloads itself.");
	serverNode.attributeModifierButton("restart", "ONOFF");
	serverNode.addAttributeListener(nullptr, &configServerRestartListener);

	// Ensure default values are present for IP/Port.
	serverNode.create<dvCfgType::STRING>("ipAddress", "127.0.0.1", {2, 39}, dvCfgFlags::NORMAL,
		"IP address to listen on for configuration server connections.");
	serverNode.create<dvCfgType::INT>("portNumber", 4040, {1, UINT16_MAX}, dvCfgFlags::NORMAL,
		"Port to listen on for configuration server connections.");

	// Default values for TLS secure connection support.
	serverNode.create<dvCfgType::BOOL>(
		"tls", false, {}, dvCfgFlags::NORMAL, "Require TLS encryption for configuration server communication.");
	serverNode.create<dvCfgType::STRING>(
		"tlsCertFile", "", {0, PATH_MAX}, dvCfgFlags::NORMAL, "Path to TLS certificate file (PEM format).");
	serverNode.create<dvCfgType::STRING>(
		"tlsKeyFile", "", {0, PATH_MAX}, dvCfgFlags::NORMAL, "Path to TLS private key file (PEM format).");

	serverNode.create<dvCfgType::BOOL>(
		"tlsClientVerification", false, {}, dvCfgFlags::NORMAL, "Require TLS client certificate verification.");
	serverNode.create<dvCfgType::STRING>("tlsClientVerificationFile", "", {0, PATH_MAX}, dvCfgFlags::NORMAL,
		"Path to TLS CA file for client verification (PEM format). Leave empty to use system defaults.");

	try {
		// Start threads.
		globalConfigData.server->threadStart();

		globalConfigData.updater.threadStart();
	}
	catch (const std::system_error &ex) {
		// Failed to create threads.
		logger::log(logger::logLevel::EMERGENCY, CONFIG_SERVER_NAME, "Failed to create threads. Error: %s.", ex.what());
		exit(EXIT_FAILURE);
	}

	// Successfully started threads.
	logger::log(logger::logLevel::DEBUG, CONFIG_SERVER_NAME, "Threads created successfully.");
}

void dvConfigServerStop(void) {
	auto serverNode = dvCfg::GLOBAL.getNode("/system/server/");

	// Remove restart listener first.
	serverNode.removeAttributeListener(nullptr, &configServerRestartListener);

	try {
		// Stop threads.
		globalConfigData.server->threadStop();

		globalConfigData.updater.threadStop();
	}
	catch (const std::system_error &ex) {
		// Failed to join threads.
		logger::log(
			logger::logLevel::EMERGENCY, CONFIG_SERVER_NAME, "Failed to terminate threads. Error: %s.", ex.what());
		exit(EXIT_FAILURE);
	}

	// Successfully joined threads.
	logger::log(logger::logLevel::DEBUG, CONFIG_SERVER_NAME, "Threads terminated successfully.");
}

static void configServerRestartListener(dvConfigNode node, void *userData, enum dvConfigAttributeEvents event,
	const char *changeKey, enum dvConfigAttributeType changeType, union dvConfigAttributeValue changeValue) {
	UNUSED_ARGUMENT(node);
	UNUSED_ARGUMENT(userData);

	if (event == DVCFG_ATTRIBUTE_MODIFIED && changeType == DVCFG_TYPE_BOOL && caerStrEquals(changeKey, "restart")
		&& changeValue.boolean) {
		globalConfigData.server->serviceRestart();
	}
}

static void configServerGlobalNodeChangeListener(
	dvConfigNode n, void *userData, enum dvConfigNodeEvents event, const char *changeNode) {
	UNUSED_ARGUMENT(userData);
	dvCfg::Node node(n);

	if (globalConfigData.server->pushClientsPresent()) {
		auto msgBuild = std::make_shared<flatbuffers::FlatBufferBuilder>(DV_CONFIG_SERVER_MAX_INCOMING_SIZE);

		std::string nodePath(node.getPath());
		nodePath += changeNode;
		nodePath.push_back('/');

		auto nodeStr = msgBuild->CreateString(nodePath);

		dv::ConfigActionDataBuilder msg(*msgBuild);

		// Set message ID to the ID of the client that originated this change.
		// If we're running in any other thread it will be 0 (system), if the
		// change we're pushing comes from a listener firing in response to
		// changes brought by a client via the config-server, the current
		// client ID will be the one from that remote client.
		msg.add_id(globalConfigData.server->getCurrentClientID());

		msg.add_action(dv::ConfigAction::PUSH_MESSAGE_NODE);
		msg.add_nodeEvents(static_cast<dv::ConfigNodeEvents>(event));
		msg.add_node(nodeStr);

		// Finish off message.
		auto msgRoot = msg.Finish();

		// Write root node and message size.
		dv::FinishSizePrefixedConfigActionDataBuffer(*msgBuild, msgRoot);

		globalConfigData.server->pushMessageToClients(msgBuild);
	}
}

static void configServerGlobalAttributeChangeListener(dvConfigNode n, void *userData,
	enum dvConfigAttributeEvents event, const char *changeKey, enum dvConfigAttributeType changeType,
	union dvConfigAttributeValue changeValue) {
	UNUSED_ARGUMENT(userData);
	dvCfg::Node node(n);

	if (globalConfigData.server->pushClientsPresent()) {
		auto msgBuild = std::make_shared<flatbuffers::FlatBufferBuilder>(DV_CONFIG_SERVER_MAX_INCOMING_SIZE);

		auto type  = static_cast<dvCfg::AttributeType>(changeType);
		auto flags = node.getAttributeFlags(changeKey, type);

		const std::string valueStr = dvCfg::Helper::valueToStringConverter(type, changeValue);

		auto nodeStr = msgBuild->CreateString(node.getPath());
		auto keyStr  = msgBuild->CreateString(changeKey);
		auto valStr  = msgBuild->CreateString(valueStr);

		const std::string rangesStr
			= dvCfg::Helper::rangesToStringConverter(type, node.getAttributeRanges(changeKey, type));
		auto ranStr = msgBuild->CreateString(rangesStr);

		const std::string descriptionStr = node.getAttributeDescription(changeKey, type);
		auto descStr                     = msgBuild->CreateString(descriptionStr);

		dv::ConfigActionDataBuilder msg(*msgBuild);

		// Set message ID to the ID of the client that originated this change.
		// If we're running in any other thread it will be 0 (system), if the
		// change we're pushing comes from a listener firing in response to
		// changes brought by a client via the config-server, the current
<<<<<<< HEAD
		// client ID will be the one from that remote client.
		msg.add_id(globalConfigData.server->getCurrentClientID());
=======
		// client ID will be the one from that remote client. The only exception
		// to this are log messages, which are always considered system changes.
		if ((type == dvCfgType::STRING) && caerStrEquals(changeKey, "lastLogMessage")
			&& (node.getPath() == "/system/logger/")) {
			msg.add_id(0);
		}
		else {
			msg.add_id(globalConfigData.server.getCurrentClientID());
		}
>>>>>>> 9c373786
		msg.add_action(dv::ConfigAction::PUSH_MESSAGE_ATTR);
		msg.add_attrEvents(static_cast<dv::ConfigAttributeEvents>(event));
		msg.add_node(nodeStr);
		msg.add_key(keyStr);
		msg.add_type(static_cast<dv::ConfigType>(type));
		msg.add_value(valStr);

		if ((event == DVCFG_ATTRIBUTE_ADDED) || (event == DVCFG_ATTRIBUTE_MODIFIED_CREATE)) {
			// Need to get extra info when adding: flags, range, description.
			msg.add_flags(flags);
			msg.add_ranges(ranStr);
			msg.add_description(descStr);
		}

		// Finish off message.
		auto msgRoot = msg.Finish();

		// Write root node and message size.
		dv::FinishSizePrefixedConfigActionDataBuffer(*msgBuild, msgRoot);

		globalConfigData.server->pushMessageToClients(msgBuild);
	}
}<|MERGE_RESOLUTION|>--- conflicted
+++ resolved
@@ -409,10 +409,6 @@
 		// If we're running in any other thread it will be 0 (system), if the
 		// change we're pushing comes from a listener firing in response to
 		// changes brought by a client via the config-server, the current
-<<<<<<< HEAD
-		// client ID will be the one from that remote client.
-		msg.add_id(globalConfigData.server->getCurrentClientID());
-=======
 		// client ID will be the one from that remote client. The only exception
 		// to this are log messages, which are always considered system changes.
 		if ((type == dvCfgType::STRING) && caerStrEquals(changeKey, "lastLogMessage")
@@ -420,9 +416,8 @@
 			msg.add_id(0);
 		}
 		else {
-			msg.add_id(globalConfigData.server.getCurrentClientID());
-		}
->>>>>>> 9c373786
+			msg.add_id(globalConfigData.server->getCurrentClientID());
+		}
 		msg.add_action(dv::ConfigAction::PUSH_MESSAGE_ATTR);
 		msg.add_attrEvents(static_cast<dv::ConfigAttributeEvents>(event));
 		msg.add_node(nodeStr);
